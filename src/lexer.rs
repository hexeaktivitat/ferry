use miette::{Diagnostic, Result, SourceSpan};
use thiserror::Error;

#[derive(Error, Diagnostic, Debug)]
pub enum FerryLexError {
    #[error("Syntax error: Unexpected character")]
    #[diagnostic(code(syntax::unexpected_character))]
    UnexpectedCharacter {
        #[help]
        advice: String,
        #[label]
        bad_char: SourceSpan,
    },
    #[error("Syntax error: Unterminated string")]
    #[diagnostic(code(syntax::unterminated_string))]
    UnterminatedString {
        #[help]
        advice: String,
        #[label]
        start_quote: SourceSpan,
    },
    #[error("Syntax error: Not a number")]
    #[diagnostic(code(syntax::not_a_number))]
    NotANumber {
        #[help]
        advice: String,
        #[label]
        bad_num: SourceSpan,
    },
}

use crate::token::{TokenType as TT, *};

type FerryResult<T> = Result<T, FerryLexError>;
type FerryLexResult<T> = Result<Vec<T>, Vec<FerryLexError>>;

#[derive(Debug)]
pub struct FerryLexer<'source> {
    source: &'source [u8],
    start: usize,
    current: usize,
}

impl<'source> FerryLexer<'source> {
    pub fn new(source: &'source [u8]) -> Self {
        Self {
            source,
            start: 0,
            current: 0,
        }
    }

    pub fn lex(&mut self) -> FerryLexResult<FerryToken> {
        let mut tokens = Vec::new();
        let mut errors = Vec::new();

        while !self.end_of_code() {
            match self
                .scan_token()
                .and_then(|ot| ot.map(|t| self.make_token(t)).transpose())
            {
                Ok(Some(token)) => tokens.push(token),
                Ok(None) => {}
                Err(e) => errors.push(e),
            }
        }

        let token = self.make_token(TT::End).unwrap();
        tokens.push(token);

        if errors.is_empty() {
            Ok(tokens)
        } else {
            Err(errors)
        }
    }

    fn scan_token(&mut self) -> FerryResult<Option<TT>> {
        self.start = self.current;

        match self.advance() {
            // CONTROL CHARACTERS
            b';' => Ok(Some(TT::Control(Ctrl::Semicolon))),
            b':' => Ok(Some(TT::Control(Ctrl::Colon))),
            b'(' => Ok(Some(TT::Control(Ctrl::LeftParen))),
            b')' => Ok(Some(TT::Control(Ctrl::RightParen))),
            b'[' => Ok(Some(TT::Control(Ctrl::LeftBracket))),
            b']' => Ok(Some(TT::Control(Ctrl::RightBracket))),
            b',' => Ok(Some(TT::Control(Ctrl::Comma))),

            // OPERATORS
            b'+' => Ok(Some(TT::Operator(Op::Add))),
            b'-' => {
                if self.peek() == b'>' {
                    self.advance();
                    Ok(Some(TT::Control(Ctrl::RightArrow)))
                } else {
                    Ok(Some(TT::Operator(Op::Subtract)))
                }
            }
            b'*' => Ok(Some(TT::Operator(Op::Multiply))),
            b'/' => {
                if self.peek() == b'/' {
                    while self.peek() != b'\n' && !self.end_of_code() {
                        self.current += 1;
                    }
                    let comment = self.substring(self.start + 2, self.current - 1)?;
                    Ok(None)
                } else {
                    Ok(Some(TT::Operator(Op::Divide)))
                }
            }
            b'=' => {
                if self.peek() == b'=' {
<<<<<<< HEAD
                    self.current += 1;
=======
                    self.advance();
>>>>>>> da151246
                    Ok(Some(TT::Operator(Op::Equality)))
                } else {
                    Ok(Some(TT::Operator(Op::Equals)))
                }
            }
            b'<' => {
                if self.peek() == b'=' {
<<<<<<< HEAD
                    self.current += 1;
=======
                    self.advance();
>>>>>>> da151246
                    Ok(Some(TT::Operator(Op::LessEqual)))
                } else {
                    Ok(Some(TT::Operator(Op::LessThan)))
                }
            }
            b'>' => {
                if self.peek() == b'=' {
<<<<<<< HEAD
                    self.current += 1;
=======
                    self.advance();
>>>>>>> da151246
                    Ok(Some(TT::Operator(Op::GreaterEqual)))
                } else {
                    Ok(Some(TT::Operator(Op::GreaterThan)))
                }
            }

            // STRING LITERAL
            b'"' => self.string().map(Some),

            // NUMERIC LITERAL
            c if c.is_ascii_digit() => self.number().map(Some),

            // KEYWORDS AND IDENTIFIERS
            c @ b'_' | c if c.is_ascii_alphabetic() => {
                self.identifier().map(|id| match id.as_str() {
                    // keywords
                    "if" => Some(TT::Keyword(Kwd::If)),
                    "then" => Some(TT::Keyword(Kwd::Then)),
                    "else" => Some(TT::Keyword(Kwd::Else)),
                    "let" => Some(TT::Keyword(Kwd::Let)),
                    "do" => Some(TT::Keyword(Kwd::Do)),
                    "while" => Some(TT::Keyword(Kwd::While)),
                    "for" => Some(TT::Keyword(Kwd::For)),
                    "in" => Some(TT::Keyword(Kwd::In)),
                    "def" => Some(TT::Keyword(Kwd::Def)),
                    "fn" => Some(TT::Keyword(Kwd::Fn)),
                    "return" => Some(TT::Keyword(Kwd::Return)),

                    // reserved boolean keywords
                    "true" => Some(TT::Value(Val::Boolean(true))),
                    "false" => Some(TT::Value(Val::Boolean(false))),

                    // list operators
                    "geti" => Some(TT::Operator(Op::GetI)),
                    "cons" => Some(TT::Operator(Op::Cons)),
                    _ => Some(TT::Identifier(id)),
                })
            }

            // SIGNIFICANT WHITESPACE
            b'\n' => Ok(Some(TT::Control(Ctrl::Newline))),
            // b'\n' => Ok(None),

            // NON-SIGNIFICANT WHITESPACE
            b' ' | b'\r' | b'\t' => Ok(None),
            _ => Err(FerryLexError::UnexpectedCharacter {
                advice: "Expected literally anything else".into(),
                bad_char: (self.start, self.current - self.start).into(),
            }),
        }
    }

    /// creates the token and associates it with a span of the source code
    fn make_token(&self, token_type: TT) -> FerryResult<FerryToken> {
        let span = (self.start, self.current - self.start).into();
        Ok(FerryToken::new(token_type, span))
    }

    /// returns the next byte of source code and advances the internal counter
    fn advance(&mut self) -> u8 {
        let c = self.source[self.current];
        self.current += 1;
        c
    }

    /// EOF test
    fn end_of_code(&self) -> bool {
        self.current >= self.source.len()
    }

    /// lookahead(1)
    fn peek(&self) -> u8 {
        *self.source.get(self.current).unwrap_or(&b'\0')
    }

    /// lookahead(2)
    fn peek_next(&self) -> u8 {
        *self.source.get(self.current + 1).unwrap_or(&b'\0')
    }

    /// ignores matching expected values
    fn match_next(&mut self, expected: u8) -> bool {
        if self.end_of_code() || self.source[self.current] != expected {
            false
        } else {
            self.current += 1;
            true
        }
    }

    /// creates a string value from the bytestream
    fn string(&mut self) -> FerryResult<TT> {
        while self.peek() != b'"' && !self.end_of_code() {
            // if self.peek() == b'\n' {
            //     self.line += 1;
            // }
            self.advance();
        }
        if self.end_of_code() {
            return Err(FerryLexError::UnterminatedString {
                advice: "check for a missing quote around intended string".into(),
                start_quote: (self.start, self.current - self.start).into(),
            });
        }

        self.advance();

        Ok(TT::Value(Val::String(
            self.substring(self.start + 1, self.current - 1)?,
        )))
    }

    /// given a start and ending position, parses a given slice of the bytestream
    /// into a string literal
    fn substring(&self, start: usize, end: usize) -> FerryResult<String> {
        String::from_utf8(self.source[start..end].to_vec()).map_err(|_source| {
            FerryLexError::UnexpectedCharacter {
                advice: "character unrecognized in this context".into(),
                bad_char: (self.start, self.current - self.start).into(),
            }
        })
    }

    /// parses numerical values from the bytestream
    fn number(&mut self) -> FerryResult<TT> {
        while self.peek().is_ascii_digit() && !self.end_of_code() {
            self.advance();
        }

        if self.peek().is_ascii_alphabetic() {
            return Err(FerryLexError::NotANumber {
                advice: "not a valid integer value".into(),
                bad_num: (self.start, self.current - self.start).into(),
            });
        }

        if self.peek() == b'.' && self.peek_next().is_ascii_digit() {
            self.advance();
            while self.peek().is_ascii_digit() {
                self.advance();
            }
        } else if self.peek() == b'.' && self.peek_next() == b'.' {
            // consume the .. token
            let start = self
                .substring(self.start, self.current)?
                .parse::<i64>()
                .expect("should have been i64");
            self.advance();
            self.advance();
            let end_start = self.current;
            while self.peek().is_ascii_digit() {
                self.advance();
            }
            let end = self
                .substring(end_start, self.current)?
                .parse::<i64>()
                .expect("should have been i64");
            return Ok(TokenType::Value(Val::Range(start, end)));
        }

        Ok(TokenType::Value(Val::Num(
            self.substring(self.start, self.current)?
                .parse::<f64>()
                .expect("that was not an f64? how"),
        )))
    }

    /// used specifically for valid code terms rather than string literals
    /// variable names, function name, class names, etc.
    fn identifier(&mut self) -> FerryResult<String> {
        while self.peek().is_ascii_alphabetic() || self.peek() == b'_' {
            self.advance();
        }

        self.substring(self.start, self.current)
    }
}<|MERGE_RESOLUTION|>--- conflicted
+++ resolved
@@ -112,11 +112,9 @@
             }
             b'=' => {
                 if self.peek() == b'=' {
-<<<<<<< HEAD
+
                     self.current += 1;
-=======
-                    self.advance();
->>>>>>> da151246
+
                     Ok(Some(TT::Operator(Op::Equality)))
                 } else {
                     Ok(Some(TT::Operator(Op::Equals)))
@@ -124,11 +122,8 @@
             }
             b'<' => {
                 if self.peek() == b'=' {
-<<<<<<< HEAD
                     self.current += 1;
-=======
-                    self.advance();
->>>>>>> da151246
+
                     Ok(Some(TT::Operator(Op::LessEqual)))
                 } else {
                     Ok(Some(TT::Operator(Op::LessThan)))
@@ -136,11 +131,8 @@
             }
             b'>' => {
                 if self.peek() == b'=' {
-<<<<<<< HEAD
                     self.current += 1;
-=======
-                    self.advance();
->>>>>>> da151246
+
                     Ok(Some(TT::Operator(Op::GreaterEqual)))
                 } else {
                     Ok(Some(TT::Operator(Op::GreaterThan)))
