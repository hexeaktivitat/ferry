use miette::{Diagnostic, Result, SourceSpan};
use thiserror::Error;

use crate::{
    state::{FerryState, FerryValue},
    syntax::{
        walk_expr, Assign, Binary, Binding, Call, Expr, ExprVisitor, For, Function, Group, If, Lit,
        Loop, Unary, Variable,
    },
    token::{Op, TokenType},
    types::{FerryType, FerryTyping, TypeCheckable, Typing},
};

#[derive(Error, Diagnostic, Debug)]
#[error("Type errors")]
pub enum FerryTypeError {
    #[error("asdf")]
    UnimplementedFeature {
        #[help]
        advice: String,
        #[label]
        span: SourceSpan,
    },
    #[error("conditional statement was not boolean")]
    ConditionalNotBool {
        #[help]
        advice: String,
        #[label]
        span: SourceSpan,
    },
    #[error("mismatched types")]
    TypeMismatch {
        #[help]
        advice: String,
        #[label("operand")]
        span: SourceSpan,
        #[label("lhs")]
        lhs_span: SourceSpan,
        #[label("rhs")]
        rhs_span: SourceSpan,
    },
    #[error("mismatched if-then and else types")]
    MismatchedThenElse {
        #[help]
        advice: String,
        #[label("operand")]
        span: SourceSpan,
        #[label("if-then")]
        lhs_span: SourceSpan,
        #[label("else")]
        rhs_span: SourceSpan,
    },
    #[error("mistyped variable")]
    MistypedVariable {
        #[help]
        advice: String,
        #[label]
        span: SourceSpan,
    },
    #[error("unknown type")]
    UnknownType {
        #[help]
        advice: String,
        #[label]
        span: SourceSpan,
    },
    #[error("invalid operand")]
    InvalidOperand {
        #[help]
        advice: String,
        #[label]
        span: SourceSpan,
    },
}

type FerryResult<T> = Result<T, FerryTypeError>;
type FerryTypecheckResult<T> = Result<Vec<T>, Vec<FerryTypeError>>;

#[derive(Debug)]
pub struct FerryTypechecker {
    syntax: Vec<Expr>,
}

impl FerryTypechecker {
    pub fn new(syntax: Vec<Expr>) -> Self {
        Self { syntax }
    }

    pub fn typecheck(&mut self, state: &mut FerryState) -> FerryTypecheckResult<Expr> {
        let mut result = Vec::new();
        let mut errors = Vec::new();

        for code in self.syntax.clone().iter_mut() {
            match self.check_types(code, state) {
                Ok(r) => result.push(r),
                Err(e) => errors.push(e),
            }
        }

        if errors.is_empty() {
            Ok(result)
        } else {
            Err(errors)
        }
    }

    fn check_types(&mut self, code: &mut Expr, state: &mut FerryState) -> FerryResult<Expr> {
        walk_expr(&mut *self, code, state)
    }
}

impl ExprVisitor<FerryResult<Expr>, &mut FerryState> for &mut FerryTypechecker {
    fn visit_literal(&mut self, literal: &mut Lit, state: &mut FerryState) -> FerryResult<Expr> {
        match literal {
            Lit::Number {
                value,
                expr_type: _,
                span,
                token,
            } => Ok(Expr::Literal(Lit::Number {
                value: *value,
                expr_type: FerryTyping::Assigned(FerryType::Num),
                span: *span,
                token: token.clone(),
            })),
            Lit::Str {
                value,
                expr_type: _,
                span,
                token,
            } => Ok(Expr::Literal(Lit::Str {
                value: value.clone(),
                expr_type: FerryTyping::Assigned(FerryType::String),
                span: *span,
                token: token.clone(),
            })),
            Lit::Bool {
                value,
                expr_type: _,
                span,
                token,
            } => Ok(Expr::Literal(Lit::Bool {
                value: *value,
                expr_type: FerryTyping::Assigned(FerryType::Boolean),
                span: *span,
                token: token.clone(),
            })),
            Lit::Undefined {
                expr_type: _,
                token,
            } => Ok(Expr::Literal(Lit::Undefined {
                token: token.clone(),
                expr_type: FerryTyping::Undefined,
            })),
            Lit::List {
                token,
                contents,
                expr_type: _,
                span,
            } => {
                let mut checked_contents: Vec<Expr> = Vec::new();
                for item in contents {
                    checked_contents.push(self.check_types(item, state)?);
                }

                Ok(Expr::Literal(Lit::List {
                    token: token.clone(),
                    contents: checked_contents,
                    expr_type: FerryTyping::Inferred(FerryType::List),
                    span: *span,
                }))
            }
        }
    }

    fn visit_binary(&mut self, binary: &mut Binary, state: &mut FerryState) -> FerryResult<Expr> {
        let left = self.check_types(&mut binary.lhs, state)?;
        let right = self.check_types(&mut binary.rhs, state)?;

        match binary.operator.get_token_type() {
            TokenType::Operator(o) => match o {
                Op::Add | Op::Subtract | Op::Multiply | Op::Divide | Op::Equals => {
                    if left.check(right.get_type()) {
                        let expr_type = FerryTyping::Inferred(left.get_type().clone());
                        Ok(Expr::Binary(Binary {
                            lhs: Box::new(left.clone()),
                            operator: binary.operator.clone(),
                            rhs: Box::new(right),
                            expr_type: expr_type.clone(),
                        }))
                    } else {
                        Err(FerryTypeError::TypeMismatch {
                            advice: "operands did not match types".into(),
                            span: *binary.operator.get_span(),
                            lhs_span: *left.get_token().get_span(),
                            rhs_span: *right.get_token().get_span(),
                        })
                    }
                }
                Op::LessThan
                | Op::GreaterThan
                | Op::Equality
                | Op::LessEqual
                | Op::GreaterEqual => {
                    if left.check(right.get_type()) {
                        Ok(Expr::Binary(Binary {
                            lhs: Box::new(left.clone()),
                            operator: binary.operator.clone(),
                            rhs: Box::new(right),
                            expr_type: FerryTyping::Assigned(FerryType::Boolean),
                        }))
                    } else {
                        Err(FerryTypeError::TypeMismatch {
                            advice: "operands did not match types".into(),
                            span: *binary.operator.get_span(),
                            lhs_span: *left.get_token().get_span(),
                            rhs_span: *right.get_token().get_span(),
                        })
                    }
                }
                Op::GetI => {
                    if left.check(&FerryType::List) {
                        if right.check(&FerryType::Num) {
                            Ok(Expr::Binary(Binary {
                                lhs: Box::new(left.clone()),
                                operator: binary.operator.clone(),
                                rhs: Box::new(right),
                                expr_type: FerryTyping::Assigned(FerryType::List),
                            }))
                        } else {
                            Err(FerryTypeError::TypeMismatch {
                                advice: "invalid attempt at list indexing".into(),
                                span: *binary.operator.get_span(),
                                lhs_span: *left.get_token().get_span(),
                                rhs_span: *right.get_token().get_span(),
                            })
                        }
                    } else {
                        Err(FerryTypeError::TypeMismatch {
                            advice: "invalid attempt at list indexing".into(),
                            span: *binary.operator.get_span(),
                            lhs_span: *left.get_token().get_span(),
                            rhs_span: *right.get_token().get_span(),
                        })
                    }
                }
                Op::Cons => {
                    if left.check(&FerryType::List) {
                        if right.check(&FerryType::List) {
                            Ok(Expr::Binary(Binary {
                                lhs: Box::new(left.clone()),
                                operator: binary.operator.clone(),
                                rhs: Box::new(right.clone()),
                                expr_type: FerryTyping::Inferred(FerryType::List),
                            }))
                        } else {
                            Err(FerryTypeError::TypeMismatch {
                                advice: "invalid attempt at list cons".into(),
                                span: *binary.operator.get_span(),
                                lhs_span: *left.get_token().get_span(),
                                rhs_span: *right.get_token().get_span(),
                            })
                        }
                    } else {
                        Err(FerryTypeError::TypeMismatch {
                            advice: "invalid attempt at list cons".into(),
                            span: *binary.operator.get_span(),
                            lhs_span: *left.get_token().get_span(),
                            rhs_span: *right.get_token().get_span(),
                        })
                    }
                }
<<<<<<< HEAD
                _ => Err(FerryTypeError::UnimplementedFeature {
                    advice: "aaa 1".into(),
                    span: *binary.operator.get_span(),
                }),
            },
            _ => Err(FerryTypeError::UnimplementedFeature {
                advice: "aaa 2".into(),
=======
            },
            _ => Err(FerryTypeError::InvalidOperand {
                advice: "invalid operator token".into(),
>>>>>>> d63c14e4
                span: *binary.operator.get_span(),
            }),
        }
    }

    fn visit_variable(
        &mut self,
        variable: &mut Variable,
        state: &mut FerryState,
    ) -> FerryResult<Expr> {
        // we expect that the variable has been declared in some scope prior to being referenced
        if let (Some(derived_type), assigned_type) =
            (state.get_symbol_value(&variable.name), &variable.expr_type)
        {
            if derived_type.check(assigned_type.get_type()) {
                Ok(Expr::Variable(variable.clone()))
            } else if assigned_type.check(&FerryType::Untyped) {
                // type inference: if derived_type is valid, update the type
                Ok(Expr::Variable(Variable {
                    token: variable.token.clone(),
                    name: variable.name.clone(),
                    assigned_type: variable.assigned_type.clone(),
                    expr_type: FerryTyping::Inferred(derived_type.get_type().clone()),
                }))
            } else {
                Err(FerryTypeError::MistypedVariable {
                    advice: "mismatched type:".into(),
                    span: *variable.token.get_span(),
                })
            }
        } else if state.get_symbol_value(&variable.name) == None {
            Ok(Expr::Variable(variable.clone()))
        } else {
            Err(FerryTypeError::UnknownType {
                advice: "variable of unknown type".into(),
                span: *variable.token.get_span(),
            })
        }
    }

    fn visit_assign(&mut self, assign: &mut Assign, state: &mut FerryState) -> FerryResult<Expr> {
        // type inference first
        if let Some(value) = &mut assign.value {
            if let Ok(value_check) = self.check_types(value, state) {
                return Ok(Expr::Assign(Assign {
                    var: assign.var.clone(),
                    name: assign.name.clone(),
                    value: Some(Box::new(value_check.clone())),
                    expr_type: FerryTyping::Assigned(value_check.get_type().clone()),
                    token: assign.token.clone(),
                }));
            }
        }
        Err(FerryTypeError::UnimplementedFeature {
            advice: "???".into(),
            span: *assign.token.get_span(),
        })
    }

    fn visit_if_expr(&mut self, if_expr: &mut If, state: &mut FerryState) -> FerryResult<Expr> {
        let condition = self.check_types(&mut if_expr.condition, state)?;
        if !condition.check(&FerryType::Boolean) {
            return Err(FerryTypeError::ConditionalNotBool {
                advice: "expected conditional to if statement to be of type 'bool'".into(),
                span: *if_expr.token.get_span(),
            });
        }
        let then_expr = self.check_types(&mut if_expr.then_expr, state)?;
        let else_expr = if let Some(else_expr_box) = &mut if_expr.else_expr {
            let else_expr = self.check_types(else_expr_box, state)?;
            if then_expr.get_type() != else_expr.get_type() {
                return Err(FerryTypeError::MismatchedThenElse {
                    advice: "type mismatch between two values".into(),
                    span: *if_expr.token.get_span(),
                    lhs_span: *then_expr.get_token().get_span(),
                    rhs_span: *else_expr.get_token().get_span(),
                });
            } else {
                Some(Box::new(else_expr))
            }
        } else {
            None
        };
        let expr_type = FerryTyping::Inferred(then_expr.get_type().clone());
        Ok(Expr::If(If {
            token: if_expr.token.clone(),
            condition: Box::new(condition),
            then_expr: Box::new(then_expr),
            else_expr,
            expr_type,
        }))
    }

    fn visit_group(&mut self, group: &mut Group, state: &mut FerryState) -> FerryResult<Expr> {
        let contents = Box::new(self.check_types(&mut group.contents, state)?);
        let expr_type = FerryTyping::Inferred(contents.get_type().clone());

        Ok(Expr::Group(Group {
            token: group.token.clone(),
            contents,
            expr_type,
        }))
    }

    fn visit_binding(
        &mut self,
        binding: &mut Binding,
        state: &mut FerryState,
    ) -> FerryResult<Expr> {
        // type inference first
        if let Some(value) = &mut binding.value {
            if let Ok(value_check) = self.check_types(value, state) {
                if let Some(assigned_type) = &binding.assigned_type {
                    if assigned_type.check(value_check.get_type()) {
                        state.add_symbol(&binding.name, None);
                        return Ok(Expr::Binding(Binding {
                            token: binding.token.clone(),
                            name: binding.name.clone(),
                            assigned_type: binding.assigned_type.clone(),
                            value: Some(Box::new(value_check.clone())),
                            expr_type: FerryTyping::Untyped,
                        }));
                    } else {
<<<<<<< HEAD
                        return Err(FerryTypeError::UnimplementedFeature {
                            advice: "aaa 3".into(),
=======
                        return Err(FerryTypeError::MistypedVariable {
                            advice: "cannot assign this value to this variable".into(),
>>>>>>> d63c14e4
                            span: *binding.token.get_span(),
                        });
                    }
                } else {
                    return Ok(Expr::Binding(Binding {
                        token: binding.token.clone(),
                        name: binding.name.clone(),
                        assigned_type: None,
                        value: Some(Box::new(value_check.clone())),
                        expr_type: FerryTyping::Inferred(value_check.get_type().clone()),
                    }));
                }
            }
        } else if let Some(assigned_type) = &binding.assigned_type {
            return Ok(Expr::Binding(Binding {
                token: binding.token.clone(),
                name: binding.name.clone(),
                assigned_type: binding.assigned_type.clone(),
                value: None,
                expr_type: FerryTyping::Assigned(assigned_type.clone()),
            }));
        }

<<<<<<< HEAD
        Err(FerryTypeError::UnimplementedFeature {
            advice: "aaa 4".into(),
=======
        Err(FerryTypeError::UnknownType {
            advice: "unknown type for variable".into(),
>>>>>>> d63c14e4
            span: *binding.token.get_span(),
        })
    }

    fn visit_loop(&mut self, loop_expr: &mut Loop, state: &mut FerryState) -> FerryResult<Expr> {
        if let Some(cond) = &mut loop_expr.condition {
            let condition = Box::new(self.check_types(cond, state)?);
            if condition.check(&FerryType::Boolean) {
                let contents = Box::new(self.check_types(&mut loop_expr.contents, state)?);
                let expr_type = FerryTyping::Inferred(contents.get_type().clone());
                Ok(Expr::Loop(Loop {
                    token: loop_expr.token.clone(),
                    condition: Some(condition),
                    contents,
                    expr_type,
                }))
            } else {
                return Err(FerryTypeError::ConditionalNotBool {
                    advice: "loop condition was not boolean".into(),
                    span: *loop_expr.token.get_span(),
                });
            }
        } else {
            let contents = Box::new(self.check_types(&mut loop_expr.contents, state)?);
            let expr_type = FerryTyping::Inferred(contents.get_type().clone());
            Ok(Expr::Loop(Loop {
                token: loop_expr.token.clone(),
                condition: loop_expr.condition.clone(),
                contents,
                expr_type,
            }))
        }
    }

    fn visit_unary(
        &mut self,
        unary: &mut crate::syntax::Unary,
        state: &mut FerryState,
    ) -> FerryResult<Expr> {
        let right = self.check_types(&mut unary.rhs, state)?;

        if right.get_type() == &FerryType::Num {
            Ok(Expr::Unary(Unary {
                operator: unary.operator.clone(),
                rhs: Box::new(right),
                expr_type: FerryTyping::Assigned(FerryType::Num),
            }))
        } else {
            Err(FerryTypeError::TypeMismatch {
                advice: "Expected Num, found".into(),
                span: *unary.operator.get_span(),
                lhs_span: *unary.operator.get_span(),
                rhs_span: *right.get_token().get_span(),
            })
        }
    }

    fn visit_for(&mut self, for_expr: &mut For, state: &mut FerryState) -> FerryResult<Expr> {
        let iterator = self.check_types(&mut for_expr.iterator, state)?;
        if let Some(variable) = &mut for_expr.variable {
            let variable_checked = self.check_types(variable, state)?;
            let contents = self.check_types(&mut for_expr.contents, state)?;
            if iterator.get_type() == &FerryType::List {
                let inf_type = contents.get_type().clone();
                Ok(Expr::For(For {
                    token: for_expr.token.clone(),
                    // variable: Some(Box::new(variable_checked)),
                    variable: Some(Box::new(variable_checked)),
                    iterator: Box::new(iterator),
                    contents: Box::new(contents),
                    expr_type: FerryTyping::Inferred(inf_type),
                }))
            } else {
                Err(FerryTypeError::MistypedVariable {
                    advice: "Expected List, found".into(),
                    span: *for_expr.token.get_span(),
                })
            }
        } else {
            let contents = self.check_types(&mut for_expr.contents, state)?;
            if iterator.get_type() == &FerryType::List {
                let inf_type = contents.get_type().clone();
                Ok(Expr::For(For {
                    token: for_expr.token.clone(),
                    variable: None,
                    iterator: Box::new(iterator),
                    contents: Box::new(contents),
                    expr_type: FerryTyping::Inferred(inf_type),
                }))
            } else {
                Err(FerryTypeError::MistypedVariable {
                    advice: "Expected List, found".into(),
                    span: *for_expr.token.get_span(),
                })
            }
        }
    }

    fn visit_function(
        &mut self,
        function: &mut Function,
        state: &mut FerryState,
    ) -> FerryResult<Expr> {
        let return_type = if let Some(ret) = &mut function.return_type {
            Some(Box::new(self.check_types(ret, state)?))
        } else {
            None
        };
        let args = if let Some(arguments) = &mut function.args {
            let mut rets = Vec::new();
            for a in arguments {
                rets.push(self.check_types(a, state)?);
            }
            Some(rets)
        } else {
            None
        };

        let checked_contents = Box::new(self.check_types(&mut function.contents, state)?);

        Ok(Expr::Function(Function {
            token: function.token.clone(),
            name: function.name.clone(),
            args,
            contents: checked_contents,
            return_type,
            expr_type: FerryTyping::Undefined,
        }))
    }

    fn visit_call(&mut self, call: &mut Call, state: &mut FerryState) -> FerryResult<Expr> {
        if let Some(FerryValue::Function { declaration }) = &mut state.get_symbol_value(&call.name)
        {
            if let Some(decl_args) = &mut declaration.args {
                if call.args.len() != decl_args.len() {
                    return Err(FerryTypeError::UnimplementedFeature {
                        advice: "actually an arity error".into(),
                        span: *call.token.get_span(),
                    });
                }
                if !call.args.is_empty() {
                    let mut checked_args = Vec::new();
                    for (call_arg, decl_arg) in call.args.iter_mut().zip(decl_args.iter_mut()) {
                        let checked_arg = self.check_types(call_arg, state)?;
                        // let checked_decl_arg = self.check_types(decl_arg, state)?;
                        // if checked_arg.check(checked_decl_arg.get_type()) {
                        checked_args.push(checked_arg);
                        // } else {
                        //     return Err(FerryTypeError::MistypedVariable {
                        //         advice: "types do not match".into(),
                        //         span: *call.token.get_span(),
                        //     });
                        // }
                    }
                    return Ok(Expr::Call(Call {
                        invoker: call.invoker.clone(),
                        name: call.name.clone(),
                        token: call.token.clone(),
                        args: checked_args,
                        expr_type: declaration.expr_type.clone(),
                    }));
                } else {
                    return Ok(Expr::Call(Call {
                        invoker: call.invoker.clone(),
                        name: call.name.clone(),
                        token: call.token.clone(),
                        args: vec![],
                        expr_type: declaration.expr_type.clone(),
                    }));
                }
            } else {
                return Ok(Expr::Call(Call {
                    invoker: call.invoker.clone(),
                    name: call.name.clone(),
                    token: call.token.clone(),
                    args: call.args.clone(),
                    expr_type: declaration.expr_type.clone(),
                }));
            }
        } else {
            return Err(FerryTypeError::UnknownType {
                advice: "function type unknown at compile time".into(),
                span: *call.token.get_span(),
            });
        }
    }
}<|MERGE_RESOLUTION|>--- conflicted
+++ resolved
@@ -270,19 +270,10 @@
                         })
                     }
                 }
-<<<<<<< HEAD
-                _ => Err(FerryTypeError::UnimplementedFeature {
-                    advice: "aaa 1".into(),
-                    span: *binary.operator.get_span(),
-                }),
-            },
-            _ => Err(FerryTypeError::UnimplementedFeature {
-                advice: "aaa 2".into(),
-=======
+
             },
             _ => Err(FerryTypeError::InvalidOperand {
                 advice: "invalid operator token".into(),
->>>>>>> d63c14e4
                 span: *binary.operator.get_span(),
             }),
         }
@@ -406,13 +397,9 @@
                             expr_type: FerryTyping::Untyped,
                         }));
                     } else {
-<<<<<<< HEAD
-                        return Err(FerryTypeError::UnimplementedFeature {
-                            advice: "aaa 3".into(),
-=======
+
                         return Err(FerryTypeError::MistypedVariable {
                             advice: "cannot assign this value to this variable".into(),
->>>>>>> d63c14e4
                             span: *binding.token.get_span(),
                         });
                     }
@@ -436,13 +423,8 @@
             }));
         }
 
-<<<<<<< HEAD
-        Err(FerryTypeError::UnimplementedFeature {
-            advice: "aaa 4".into(),
-=======
-        Err(FerryTypeError::UnknownType {
+      Err(FerryTypeError::UnknownType {
             advice: "unknown type for variable".into(),
->>>>>>> d63c14e4
             span: *binding.token.get_span(),
         })
     }
